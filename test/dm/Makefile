# SPDX-License-Identifier: GPL-2.0+
#
# Copyright (c) 2013 Google, Inc

obj-$(CONFIG_CMD_DM) += cmd_dm.o
obj-$(CONFIG_UT_DM) += bus.o
obj-$(CONFIG_UT_DM) += test-driver.o
obj-$(CONFIG_UT_DM) += test-fdt.o
obj-$(CONFIG_UT_DM) += test-main.o
obj-$(CONFIG_UT_DM) += test-uclass.o

# Tests for particular subsystems - when enabling driver model for a new
# subsystem you must add sandbox tests here.
obj-$(CONFIG_UT_DM) += core.o
ifneq ($(CONFIG_SANDBOX),)
obj-$(CONFIG_BLK) += blk.o
obj-$(CONFIG_CLK) += clk.o
obj-$(CONFIG_DM_ETH) += eth.o
obj-$(CONFIG_DM_GPIO) += gpio.o
obj-$(CONFIG_DM_I2C) += i2c.o
obj-$(CONFIG_LED) += led.o
obj-$(CONFIG_DM_MAILBOX) += mailbox.o
obj-$(CONFIG_DM_MMC) += mmc.o
obj-y += ofnode.o
obj-$(CONFIG_DM_PCI) += pci.o
obj-$(CONFIG_PHY) += phy.o
obj-$(CONFIG_POWER_DOMAIN) += power-domain.o
obj-$(CONFIG_DM_PWM) += pwm.o
obj-$(CONFIG_RAM) += ram.o
obj-y += regmap.o
obj-$(CONFIG_REMOTEPROC) += remoteproc.o
obj-$(CONFIG_DM_RESET) += reset.o
obj-$(CONFIG_SYSRESET) += sysreset.o
obj-$(CONFIG_DM_RTC) += rtc.o
obj-$(CONFIG_DM_SPI_FLASH) += sf.o
obj-$(CONFIG_SMEM) += smem.o
obj-$(CONFIG_DM_SPI) += spi.o
obj-y += syscon.o
obj-$(CONFIG_DM_USB) += usb.o
obj-$(CONFIG_DM_PMIC) += pmic.o
obj-$(CONFIG_DM_REGULATOR) += regulator.o
obj-$(CONFIG_TIMER) += timer.o
obj-$(CONFIG_DM_VIDEO) += video.o
obj-$(CONFIG_ADC) += adc.o
obj-$(CONFIG_SPMI) += spmi.o
obj-$(CONFIG_WDT) += wdt.o
<<<<<<< HEAD
obj-$(CONFIG_AXI) += axi.o
=======
obj-$(CONFIG_MISC) += misc.o
>>>>>>> 7e86242b
endif<|MERGE_RESOLUTION|>--- conflicted
+++ resolved
@@ -44,9 +44,6 @@
 obj-$(CONFIG_ADC) += adc.o
 obj-$(CONFIG_SPMI) += spmi.o
 obj-$(CONFIG_WDT) += wdt.o
-<<<<<<< HEAD
 obj-$(CONFIG_AXI) += axi.o
-=======
 obj-$(CONFIG_MISC) += misc.o
->>>>>>> 7e86242b
 endif