--- conflicted
+++ resolved
@@ -143,11 +143,7 @@
 	return hdr + 1;
 }
 
-<<<<<<< HEAD
-void *os_free(void *ptr)
-=======
 void os_free(void *ptr)
->>>>>>> e97f9d81
 {
 	struct os_mem_hdr *hdr = ptr;
 
