/* SPDX-License-Identifier: GPL-2.0+ */
/*
 * (C) Copyright 2015
 * Kamil Lulko, <kamil.lulko@gmail.com>
 */

#ifndef __CONFIG_H
#define __CONFIG_H

#define CONFIG_SYS_FLASH_BASE		0x08000000

#define CONFIG_SYS_INIT_SP_ADDR		0x10010000

/*
 * Configuration of the external SDRAM memory
 */

#define CONFIG_SYS_MAX_FLASH_SECT	12
#define CONFIG_SYS_MAX_FLASH_BANKS	2

#define CONFIG_RED_LED			110
#define CONFIG_GREEN_LED		109

#define CONFIG_SYS_HZ_CLOCK		1000000	/* Timer is clocked at 1MHz */

#define CONFIG_SYS_CBSIZE		1024

<<<<<<< HEAD
#define CONFIG_BOOTCOMMAND						\
	"run bootcmd_romfs"
=======
#define CONFIG_SYS_MALLOC_LEN		(2 << 20)
>>>>>>> 39bd2c8e

#define CONFIG_EXTRA_ENV_SETTINGS \
	"bootargs_romfs=uclinux.physaddr=0x08180000 root=/dev/mtdblock0\0" \
	"bootcmd_romfs=setenv bootargs ${bootargs} ${bootargs_romfs};" \
	"bootm 0x08044000 - 0x08042000\0"

#endif /* __CONFIG_H */<|MERGE_RESOLUTION|>--- conflicted
+++ resolved
@@ -25,13 +25,6 @@
 
 #define CONFIG_SYS_CBSIZE		1024
 
-<<<<<<< HEAD
-#define CONFIG_BOOTCOMMAND						\
-	"run bootcmd_romfs"
-=======
-#define CONFIG_SYS_MALLOC_LEN		(2 << 20)
->>>>>>> 39bd2c8e
-
 #define CONFIG_EXTRA_ENV_SETTINGS \
 	"bootargs_romfs=uclinux.physaddr=0x08180000 root=/dev/mtdblock0\0" \
 	"bootcmd_romfs=setenv bootargs ${bootargs} ${bootargs_romfs};" \
